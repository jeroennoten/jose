# How to use #

## Before to use ##

### JWS or JWE

This library is able to create and load signed JWT (JWS) and encrypted JWT (JWE).

JWS are digitally signed using one (or more) private key(s). The receiver of
this JOT will be able to verify this signature is valid using your public key.
If the signature is valid, the receiver can consider that the data received have
not been modified and that your are the sender.

JWE are encrypted using public keys of one (or more) recipient(s).
A recipient will be able decrypt the data using its private key.

You can create signed and encrypted data. You have to create a JWS and then create a JWE.

### JWK

The keys used to sign and encrypt are JWK objects.

A public key is used to verify a digital signature and to encrypt data using.
A private key can sign and decrypt data.

There are four types of keys:

* `RSA` keys,
* `EC` (Elliptic Curves) keys,
* `oct` keys,
* `dir` keys.

<<<<<<< HEAD
A key can be used with different algorithms. But an algorithm only supports one type. For example, `ES256`, `ES384` and `ES512` algorithms only accept `EC` keys. See [the algorithms page](Keys.md) to know which type of key you need for your algorithm.
=======
A key can be used with different algorithms. But an algorithm only supports one type.
For example, `ES256`, `ES384` and `ES512` algorithms only accept `EC` keys.
>>>>>>> be7a3da5

### JWKSet

You can group your keys in a JWKSet object. This object accepts any kind of JWK objects.
It is recommended to group your public and private keys in different JWKSet.

All JWK and JWKSet are managed using a JWKManager object.

**Note: in a near futur, the JWKManager will be splitted into two managers: JWKManager and JWKSetManager**

### Data

A JWS or JWE object includes a signed data or an encrypted data. This library supports any type of data that are serializable (all types supported by `json_encode`).

So you can sign or encrypt

* a number: 3.14159265359
* a string: "Live long and prosper"
* an array:  `{"iss":"my.example.com","sub":"me@example.com","is_admin":true}`
* a key (JWK object)
* a set of private keys (JWKSet object)
* a JWT object.
* an object that implements `JsonSerializable`

## Creation of my first JOSE ##

In this example, we suppose that you already have (extended the required components)[Extend the library](Extend.md).


In this example, you are Alice and you want to send a very important message to Bob: ```"Meet me in the front of train station at 8:00AM"```.

The public key of Bob is a RSA Certificate. Using JWK representation, it will be:

```php

    array(
        "kty" => "RSA",
        "n"   =>"sXchDaQebHnPiGvyDOAT4saGEUetSyo9MKLOoWFsueri23bOdgWp4Dy1WlUzewbgBHod5pcM9H95GQRV3JDXboIRROSBigeC5yjU1hGzHHyXss8UDprecbAYxknTcQkhslANGRUZmdTOQ5qTRsLAt6BTYuyvVRdhS8exSZEy_c4gs_7svlJJQ4H9_NxsiIoLwAEk7-Q3UXERGYw_75IDrGA84-lA_-Ct4eTlXHBIY2EaV7t7LjJaynVJCpkv4LKjTTAumiGUIuQhrNhZLuF_RJLqHpM2kgWFLU7-VTdL1VbC2tejvcI2BlMkEpk1BzBZI0KQB0GaDWFLN-aEAw3vRw",
        "e"   =>"AQAB",
    );
```

**Note: to create such array from a X509 certificate, you can use the following method:**

```php

    <?php
    use SpomkyLabs\Jose\Util\RSAConverter;

    // This method also accepts a string of the certificate in PEM format.
    // "passphrase" is the passphrase used to secure the private key. This argument is optional.
    $certificate = RSAConverter::loadKeyFromFile("/path/to/your/certificate", "passphrase");
```

Alice will encrypt the message (=create a JWE object) using the key encryption algorithm ```RSA-OAEP-256``` and the content encryption algorithm ```A256CBC-HS512```.

As there is only one receiver, we can use the compact serialization.

```php

    <?php
    //We create and configure instances of JWKManager and JWTManager
    $aliceJWK = ...; //The key of Alice (JWK object). See above.
    $bobJWK   = ...; //The key of Bob (JWK object). See below.
    $message  = "Meet me in the front of train station at 8:00AM";

	//We create an encryption instruction
    $instruction = new EncryptionInstruction();
    $instruction->setRecipientPublicKey($bobJWK)
    $instruction->setSenderPrivateKey($aliceJWK); //This is not mandatory execpt when using specific algorithms (e.g. ECDH-ES)

    //The first argument is the data you want to encrypt
    //The second argument is an aray of instructions. We have only one.
    //The third argument is the shared protected headers. We set the algorithms and we want to compress the data before encryption using the DEFLATE method.
    //The fourth argument is the unprotected shared headers. We set nothing because the compact serialization method does not support it
    //The fifth argument define the expected serialization method.
    $jwe = $encrypter->encrypt(
        $message,
        array($instruction),
        array("enc" => "A256CBC-HS512", "alg" => "RSA-OAEP-256", "zip" => "DEF"),
        array(),
        JSONSerializationModes::JSON_COMPACT_SERIALIZATION
    );
```

The variable ```$jwe``` now contains your encrypted message. You can send it to Bob.
The encrypted message will look like:

```php

    eyJhbGciOiJSU0EtT0FFUC0yNTYiLCJlbmMi...8drPvQGxL6L_r
```

## Load a JOSE ##

Bob received the message from Alice and wants to decrypt the message. Bob has the
private key used to encrypt this message in its JWKSet (managed by its JWKManager object).

The private key of Bob is:

```php

    array(
        "kty" => "RSA",
        "n"   =>"sXchDaQebHnPiGvyDOAT4saGEUetSyo9MKLOoWFsueri23bOdgWp4Dy1WlUzewbgBHod5pcM9H95GQRV3JDXboIRROSBigeC5yjU1hGzHHyXss8UDprecbAYxknTcQkhslANGRUZmdTOQ5qTRsLAt6BTYuyvVRdhS8exSZEy_c4gs_7svlJJQ4H9_NxsiIoLwAEk7-Q3UXERGYw_75IDrGA84-lA_-Ct4eTlXHBIY2EaV7t7LjJaynVJCpkv4LKjTTAumiGUIuQhrNhZLuF_RJLqHpM2kgWFLU7-VTdL1VbC2tejvcI2BlMkEpk1BzBZI0KQB0GaDWFLN-aEAw3vRw",
        "e"   =>"AQAB",
        "d"   =>"VFCWOqXr8nvZNyaaJLXdnNPXZKRaWCjkU5Q2egQQpTBMwhprMzWzpR8Sxq1OPThh_J6MUD8Z35wky9b8eEO0pwNS8xlh1lOFRRBoNqDIKVOku0aZb-rynq8cxjDTLZQ6Fz7jSjR1Klop-YKaUHc9GsEofQqYruPhzSA-QgajZGPbE_0ZaVDJHfyd7UUBUKunFMScbflYAAOYJqVIVwaYR5zWEEceUjNnTNo_CVSj-VvXLO5VZfCUAVLgW4dpf1SrtZjSt34YLsRarSb127reG_DUwg9Ch-KyvjT1SkHgUWRVGcyly7uvVGRSDwsXypdrNinPA4jlhoNdizK2zF2CWQ",
    );
```

To decrypt the message, Bob will load the data he received:

```php

    <?php

    $result = $loader->load("eyJhbGciOiJSU0EtT0FFUC0yNTYiLCJlbmMi...8drPvQGxL6L_r");
```

If you want to use a specific key set, you can pass it as second argument.

```php

    <?php

	$my_keyset = ...; //A JWKSet object that contains keys.

    $result = $loader->load("eyJhbGciOiJSU0EtT0FFUC0yNTYiLCJlbmMi...8drPvQGxL6L_r", $my_keyset);
```

The variable ```$result``` now contains an object that implements JWEInterface. You can get the headers (protected or unprotected) and the message of Alice: 

```php

    echo $result->getPayload(); // "Meet me in the front of train station at 8:00AM"
```<|MERGE_RESOLUTION|>--- conflicted
+++ resolved
@@ -30,12 +30,9 @@
 * `oct` keys,
 * `dir` keys.
 
-<<<<<<< HEAD
-A key can be used with different algorithms. But an algorithm only supports one type. For example, `ES256`, `ES384` and `ES512` algorithms only accept `EC` keys. See [the algorithms page](Keys.md) to know which type of key you need for your algorithm.
-=======
 A key can be used with different algorithms. But an algorithm only supports one type.
 For example, `ES256`, `ES384` and `ES512` algorithms only accept `EC` keys.
->>>>>>> be7a3da5
+See [the algorithms page](Keys.md) to know which type of key you need for your algorithm.
 
 ### JWKSet
 
@@ -54,7 +51,7 @@
 
 * a number: 3.14159265359
 * a string: "Live long and prosper"
-* an array:  `{"iss":"my.example.com","sub":"me@example.com","is_admin":true}`
+* an array:  `["iss"=>"my.example.com","sub"=>"me@example.com","is_admin"=>true]`
 * a key (JWK object)
 * a set of private keys (JWKSet object)
 * a JWT object.
