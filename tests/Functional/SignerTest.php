<?php

/*
 * The MIT License (MIT)
 *
 * Copyright (c) 2014-2016 Spomky-Labs
 *
 * This software may be modified and distributed under the terms
 * of the MIT license.  See the LICENSE file for details.
 */

use Jose\Factory\JWSFactory;
use Jose\Factory\SignerFactory;
use Jose\Factory\VerifierFactory;
use Jose\Loader;
use Jose\Object\JWK;
use Jose\Object\JWKSet;
use Jose\Object\JWSInterface;
use Jose\Test\TestCase;

/**
 * @group Signer
 * @group Functional
 */
class SignerTest extends TestCase
{
    /**
     * @expectedException \InvalidArgumentException
     * @expectedExceptionMessage No payload.
     */
    public function testNoPayload()
    {
        $signer = SignerFactory::createSigner([], $this->getLogger());

        $jws = JWSFactory::createJWSWithDetachedPayload($this->getKey3(), $payload);
        $jws = $jws->addSignature($this->getKey1(), []);

        $signer->sign($jws);
    }

    /**
     * @expectedException \InvalidArgumentException
     * @expectedExceptionMessage No "alg" parameter set in the header.
     */
    public function testAlgParameterIsMissing()
    {
        $signer = SignerFactory::createSigner([], $this->getLogger());

        $jws = JWSFactory::createJWS($this->getKey3());
        $jws = $jws->addSignature($this->getKey1(), []);

        $signer->sign($jws);
    }

    /**
     * @expectedException \InvalidArgumentException
     * @expectedExceptionMessage The algorithm "foo" is not supported.
     */
    public function testAlgParameterIsNotSupported()
    {
        $signer = SignerFactory::createSigner([], $this->getLogger());

        $jws = JWSFactory::createJWS($this->getKey3());
        $jws = $jws->addSignature(
            $this->getKey1(),
            ['alg' => 'foo']
        );

        $signer->sign($jws);
    }

    public function testSignAndLoadCompact()
    {
        $signer = SignerFactory::createSigner(['HS512', 'RS512'], $this->getLogger());

        $jws = JWSFactory::createJWS($this->getKey3());
        $jws = $jws->addSignature(
            $this->getKey1(),
            ['alg' => 'HS512']
        );
        $jws = $jws->addSignature(
            $this->getKey2(),
            ['alg' => 'RS512']
        );

        $signer->sign($jws);

        $this->assertEquals(2, $jws->countSignatures());

        $loaded = Loader::load($jws->toJSON());

        $this->assertInstanceOf(JWSInterface::class, $loaded);
        $this->assertTrue(is_array($loaded->getPayload()));
        $this->assertEquals('HS512', $loaded->getSignature(0)->getProtectedHeader('alg'));
        $this->assertEquals('RS512', $loaded->getSignature(1)->getProtectedHeader('alg'));
    }

    public function testSignMultipleInstructionWithCompactRepresentation()
    {
        $signer = SignerFactory::createSigner(['HS512', 'RS512'], $this->getLogger());

        $jws = JWSFactory::createJWS('Live long and Prosper.');
        $jws = $jws->addSignature(
            $this->getKey1(),
            ['alg' => 'HS512']
        );
        $jws = $jws->addSignature(
            $this->getKey2(),
            ['alg' => 'RS512']
        );

        $signer->sign($jws);

        $this->assertEquals(2, $jws->countSignatures());
        $this->assertEquals('eyJhbGciOiJIUzUxMiJ9.TGl2ZSBsb25nIGFuZCBQcm9zcGVyLg.TjxvVLKLc1kU5XW1NjZlI6_kQHjeU2orTWBZ7p0KuRzq_9lyPWR04PAUpbYkaLJLsmIJ8Fxi8Gsrc0khPtFxfQ', $jws->toCompactJSON(0));
        $this->assertEquals('eyJhbGciOiJSUzUxMiJ9.TGl2ZSBsb25nIGFuZCBQcm9zcGVyLg.cR-npy2oEi275rpeTAKooLRzOhIOFMewpzE38CLx4_CtdkN4Y7EUlca9ryV6yGMH8SswUqosMnmUU8XYg7xkuNAc6mCODJVF2exfb_Mulmr9YolQrLFrFRsMk1rztXMinCMQeCe5ue3Ck4E4aJlIkjf-d0DJktoIhH6d2gZ-iJeLQ32wcBhPcEbj2gr7K_wYKlEXhKFwG59OE-hIi9IHXEKvK-2V5vzZLVC80G4aWYd3D-2eX3LF1K69NP04jGcu1D4l9UV8zTz1gOWe697iZG0JyKhSccUaHZ0TfEa8cT0tm6xTz6tpUGSDdvPQU8JCU8GTOsi9ifxTsI-GlWE3YA', $jws->toCompactJSON(1));
    }

    public function testCreateCompactJWSUsingFactory()
    {
        $jws0 = JWSFactory::createJWSToCompactJSON('Live long and Prosper.', $this->getKey1(), ['alg' => 'HS512']);
        $jws1 = JWSFactory::createJWSToCompactJSON('Live long and Prosper.', $this->getKey2(), ['alg' => 'RS512']);
        $jws2 = JWSFactory::createJWSWithDetachedPayloadToCompactJSON('Live long and Prosper.', $this->getKey1(), $encoded_payload_2, ['alg' => 'HS512']);
        $jws3 = JWSFactory::createJWSWithDetachedPayloadToCompactJSON('Live long and Prosper.', $this->getKey2(), $encoded_payload_3, ['alg' => 'RS512']);

        $this->assertEquals('eyJhbGciOiJIUzUxMiJ9.TGl2ZSBsb25nIGFuZCBQcm9zcGVyLg.TjxvVLKLc1kU5XW1NjZlI6_kQHjeU2orTWBZ7p0KuRzq_9lyPWR04PAUpbYkaLJLsmIJ8Fxi8Gsrc0khPtFxfQ', $jws0);
        $this->assertEquals('eyJhbGciOiJSUzUxMiJ9.TGl2ZSBsb25nIGFuZCBQcm9zcGVyLg.cR-npy2oEi275rpeTAKooLRzOhIOFMewpzE38CLx4_CtdkN4Y7EUlca9ryV6yGMH8SswUqosMnmUU8XYg7xkuNAc6mCODJVF2exfb_Mulmr9YolQrLFrFRsMk1rztXMinCMQeCe5ue3Ck4E4aJlIkjf-d0DJktoIhH6d2gZ-iJeLQ32wcBhPcEbj2gr7K_wYKlEXhKFwG59OE-hIi9IHXEKvK-2V5vzZLVC80G4aWYd3D-2eX3LF1K69NP04jGcu1D4l9UV8zTz1gOWe697iZG0JyKhSccUaHZ0TfEa8cT0tm6xTz6tpUGSDdvPQU8JCU8GTOsi9ifxTsI-GlWE3YA', $jws1);
        $this->assertEquals('eyJhbGciOiJIUzUxMiJ9..TjxvVLKLc1kU5XW1NjZlI6_kQHjeU2orTWBZ7p0KuRzq_9lyPWR04PAUpbYkaLJLsmIJ8Fxi8Gsrc0khPtFxfQ', $jws2);
        $this->assertEquals('eyJhbGciOiJSUzUxMiJ9..cR-npy2oEi275rpeTAKooLRzOhIOFMewpzE38CLx4_CtdkN4Y7EUlca9ryV6yGMH8SswUqosMnmUU8XYg7xkuNAc6mCODJVF2exfb_Mulmr9YolQrLFrFRsMk1rztXMinCMQeCe5ue3Ck4E4aJlIkjf-d0DJktoIhH6d2gZ-iJeLQ32wcBhPcEbj2gr7K_wYKlEXhKFwG59OE-hIi9IHXEKvK-2V5vzZLVC80G4aWYd3D-2eX3LF1K69NP04jGcu1D4l9UV8zTz1gOWe697iZG0JyKhSccUaHZ0TfEa8cT0tm6xTz6tpUGSDdvPQU8JCU8GTOsi9ifxTsI-GlWE3YA', $jws3);

        $this->assertEquals('TGl2ZSBsb25nIGFuZCBQcm9zcGVyLg', $encoded_payload_2);
        $this->assertEquals('TGl2ZSBsb25nIGFuZCBQcm9zcGVyLg', $encoded_payload_3);

        $loaded_0 = Loader::loadAndVerifySignatureUsingKey($jws0, $this->getKey1(), ['HS512']);
        $loaded_1 = Loader::loadAndVerifySignatureUsingKey($jws1, $this->getKey2(), ['RS512']);
        $loaded_2 = Loader::loadAndVerifySignatureUsingKeyAndDetachedPayload($jws2, $this->getKey1(), ['HS512'], 'TGl2ZSBsb25nIGFuZCBQcm9zcGVyLg');
        $loaded_3 = Loader::loadAndVerifySignatureUsingKeyAndDetachedPayload($jws3, $this->getKey2(), ['RS512'], 'TGl2ZSBsb25nIGFuZCBQcm9zcGVyLg');

        $this->assertInstanceOf(JWSInterface::class, $loaded_0);
        $this->assertInstanceOf(JWSInterface::class, $loaded_1);
        $this->assertInstanceOf(JWSInterface::class, $loaded_2);
        $this->assertInstanceOf(JWSInterface::class, $loaded_3);
    }

    public function testSignMultipleInstructionWithFlattenedRepresentation()
    {
        $signer = SignerFactory::createSigner(['HS512', 'RS512'], $this->getLogger());

        $jws = JWSFactory::createJWS('Live long and Prosper.');
        $jws = $jws->addSignature(
            $this->getKey1(),
            ['alg' => 'HS512']
        );
        $jws = $jws->addSignature(
            $this->getKey2(),
            ['alg' => 'RS512']
        );

        $signer->sign($jws);

        $this->assertEquals(2, $jws->countSignatures());
        $this->assertEquals('{"payload":"TGl2ZSBsb25nIGFuZCBQcm9zcGVyLg","protected":"eyJhbGciOiJIUzUxMiJ9","signature":"TjxvVLKLc1kU5XW1NjZlI6_kQHjeU2orTWBZ7p0KuRzq_9lyPWR04PAUpbYkaLJLsmIJ8Fxi8Gsrc0khPtFxfQ"}', $jws->toFlattenedJSON(0));
        $this->assertEquals('{"payload":"TGl2ZSBsb25nIGFuZCBQcm9zcGVyLg","protected":"eyJhbGciOiJSUzUxMiJ9","signature":"cR-npy2oEi275rpeTAKooLRzOhIOFMewpzE38CLx4_CtdkN4Y7EUlca9ryV6yGMH8SswUqosMnmUU8XYg7xkuNAc6mCODJVF2exfb_Mulmr9YolQrLFrFRsMk1rztXMinCMQeCe5ue3Ck4E4aJlIkjf-d0DJktoIhH6d2gZ-iJeLQ32wcBhPcEbj2gr7K_wYKlEXhKFwG59OE-hIi9IHXEKvK-2V5vzZLVC80G4aWYd3D-2eX3LF1K69NP04jGcu1D4l9UV8zTz1gOWe697iZG0JyKhSccUaHZ0TfEa8cT0tm6xTz6tpUGSDdvPQU8JCU8GTOsi9ifxTsI-GlWE3YA"}', $jws->toFlattenedJSON(1));
    }

    public function testCreateFlattenedJWSUsingFactory()
    {
        $jws0 = JWSFactory::createJWSToFlattenedJSON('Live long and Prosper.', $this->getKey1(), ['alg' => 'HS512'], ['foo' => 'bar']);
        $jws1 = JWSFactory::createJWSToFlattenedJSON('Live long and Prosper.', $this->getKey2(), ['alg' => 'RS512'], ['plic' => 'ploc']);
        $jws2 = JWSFactory::createJWSWithDetachedPayloadToFlattenedJSON('Live long and Prosper.', $this->getKey1(), $encoded_payload_2, ['alg' => 'HS512'], ['foo' => 'bar']);
        $jws3 = JWSFactory::createJWSWithDetachedPayloadToFlattenedJSON('Live long and Prosper.', $this->getKey2(), $encoded_payload_3, ['alg' => 'RS512'], ['plic' => 'ploc']);

        $this->assertEquals('{"payload":"TGl2ZSBsb25nIGFuZCBQcm9zcGVyLg","protected":"eyJhbGciOiJIUzUxMiJ9","header":{"foo":"bar"},"signature":"TjxvVLKLc1kU5XW1NjZlI6_kQHjeU2orTWBZ7p0KuRzq_9lyPWR04PAUpbYkaLJLsmIJ8Fxi8Gsrc0khPtFxfQ"}', $jws0);
        $this->assertEquals('{"payload":"TGl2ZSBsb25nIGFuZCBQcm9zcGVyLg","protected":"eyJhbGciOiJSUzUxMiJ9","header":{"plic":"ploc"},"signature":"cR-npy2oEi275rpeTAKooLRzOhIOFMewpzE38CLx4_CtdkN4Y7EUlca9ryV6yGMH8SswUqosMnmUU8XYg7xkuNAc6mCODJVF2exfb_Mulmr9YolQrLFrFRsMk1rztXMinCMQeCe5ue3Ck4E4aJlIkjf-d0DJktoIhH6d2gZ-iJeLQ32wcBhPcEbj2gr7K_wYKlEXhKFwG59OE-hIi9IHXEKvK-2V5vzZLVC80G4aWYd3D-2eX3LF1K69NP04jGcu1D4l9UV8zTz1gOWe697iZG0JyKhSccUaHZ0TfEa8cT0tm6xTz6tpUGSDdvPQU8JCU8GTOsi9ifxTsI-GlWE3YA"}', $jws1);
        $this->assertEquals('{"protected":"eyJhbGciOiJIUzUxMiJ9","header":{"foo":"bar"},"signature":"TjxvVLKLc1kU5XW1NjZlI6_kQHjeU2orTWBZ7p0KuRzq_9lyPWR04PAUpbYkaLJLsmIJ8Fxi8Gsrc0khPtFxfQ"}', $jws2);
        $this->assertEquals('{"protected":"eyJhbGciOiJSUzUxMiJ9","header":{"plic":"ploc"},"signature":"cR-npy2oEi275rpeTAKooLRzOhIOFMewpzE38CLx4_CtdkN4Y7EUlca9ryV6yGMH8SswUqosMnmUU8XYg7xkuNAc6mCODJVF2exfb_Mulmr9YolQrLFrFRsMk1rztXMinCMQeCe5ue3Ck4E4aJlIkjf-d0DJktoIhH6d2gZ-iJeLQ32wcBhPcEbj2gr7K_wYKlEXhKFwG59OE-hIi9IHXEKvK-2V5vzZLVC80G4aWYd3D-2eX3LF1K69NP04jGcu1D4l9UV8zTz1gOWe697iZG0JyKhSccUaHZ0TfEa8cT0tm6xTz6tpUGSDdvPQU8JCU8GTOsi9ifxTsI-GlWE3YA"}', $jws3);

        $this->assertEquals('TGl2ZSBsb25nIGFuZCBQcm9zcGVyLg', $encoded_payload_2);
        $this->assertEquals('TGl2ZSBsb25nIGFuZCBQcm9zcGVyLg', $encoded_payload_3);

        $loaded_0 = Loader::loadAndVerifySignatureUsingKey($jws0, $this->getKey1(), ['HS512']);
        $loaded_1 = Loader::loadAndVerifySignatureUsingKey($jws1, $this->getKey2(), ['RS512']);
        $loaded_2 = Loader::loadAndVerifySignatureUsingKeyAndDetachedPayload($jws2, $this->getKey1(), ['HS512'], 'TGl2ZSBsb25nIGFuZCBQcm9zcGVyLg');
        $loaded_3 = Loader::loadAndVerifySignatureUsingKeyAndDetachedPayload($jws3, $this->getKey2(), ['RS512'], 'TGl2ZSBsb25nIGFuZCBQcm9zcGVyLg');

        $this->assertInstanceOf(JWSInterface::class, $loaded_0);
        $this->assertInstanceOf(JWSInterface::class, $loaded_1);
        $this->assertInstanceOf(JWSInterface::class, $loaded_2);
        $this->assertInstanceOf(JWSInterface::class, $loaded_3);
    }

    /**
     * @expectedException \InvalidArgumentException
     * @expectedExceptionMessage The algorithm "RS512" is not allowed with this key.
     */
    public function testAlgorithmNotAllowedForTheKey()
    {
        $signer = SignerFactory::createSigner([], $this->getLogger());

        $jws = JWSFactory::createJWS('Live long and Prosper.');
        $jws = $jws->addSignature(
            $this->getKey5(),
            ['alg' => 'RS512']
        );

        $signer->sign($jws);
    }

    /**
     * @expectedException \InvalidArgumentException
     * @expectedExceptionMessage Key cannot be used to sign
     */
    public function testOperationNotAllowedForTheKey()
    {
        $signer = SignerFactory::createSigner(['PS512'], $this->getLogger());

        $jws = JWSFactory::createJWS('Live long and Prosper.');
        $jws = $jws->addSignature(
            $this->getKey4(),
            ['alg' => 'PS512']
        );

        $signer->sign($jws);
    }

    public function testSignAndLoadFlattened()
    {
        $signer = SignerFactory::createSigner(['HS512'], $this->getLogger());

        $jws = JWSFactory::createJWS(['baz', 'ban']);
        $jws = $jws->addSignature(
            $this->getKey1(),
            ['alg' => 'HS512'],
            ['foo' => 'bar']
        );

        $signer->sign($jws);

        $loaded = Loader::load($jws->toJSON());

        $this->assertEquals(1, $loaded->countSignatures());
        $this->assertInstanceOf(JWSInterface::class, $loaded);
        $this->assertTrue(is_array($loaded->getPayload()));
        $this->assertEquals('HS512', $loaded->getSignature(0)->getProtectedHeader('alg'));
    }

    public function testSignAndLoad()
    {
        $signer = SignerFactory::createSigner(['HS512', 'RS512'], $this->getLogger());
        $verifier = VerifierFactory::createVerifier(['HS512', 'RS512'], $this->getLogger());

        $jws = JWSFactory::createJWS('Live long and Prosper.');
        $jws = $jws->addSignature(
            $this->getKey1(),
            ['alg' => 'HS512'],
            ['foo' => 'bar']
        );
        $jws = $jws->addSignature(
            $this->getKey2(),
            ['alg' => 'RS512']
        );

        $signer->sign($jws);

        $loaded = Loader::load($jws->toJSON());

        $this->assertEquals(2, $loaded->countSignatures());
        $this->assertInstanceOf(JWSInterface::class, $loaded);
        $this->assertEquals('Live long and Prosper.', $loaded->getPayload());
        $verifier->verifyWithKeySet($loaded, $this->getSymmetricKeySet());
        $verifier->verifyWithKeySet($loaded, $this->getPublicKeySet());

        $this->assertEquals('HS512', $loaded->getSignature(0)->getProtectedHeader('alg'));
        $this->assertEquals('RS512', $loaded->getSignature(1)->getProtectedHeader('alg'));
    }

<<<<<<< HEAD
=======
    /**
     * @expectedException \InvalidArgumentException
     * @expectedExceptionMessage  Unable to verify the JWS.
     */
>>>>>>> cc25ca8f
    public function testSignAndLoadWithWrongKeys()
    {
        $signer = SignerFactory::createSigner(['RS512'], $this->getLogger());
        $verifier = VerifierFactory::createVerifier(['RS512'], $this->getLogger());

        $jws = JWSFactory::createJWS('Live long and Prosper.');
        $jws = $jws->addSignature(
            $this->getKey2(),
            ['alg' => 'RS512']
        );

        $signer->sign($jws);

        $loaded = Loader::load($jws->toJSON());

        $this->assertEquals(1, $loaded->countSignatures());
        $this->assertInstanceOf(JWSInterface::class, $loaded);
        $this->assertEquals('Live long and Prosper.', $loaded->getPayload());

        $verifier->verifyWithKeySet($loaded, $this->getSymmetricKeySet());
    }

    /**
     * @expectedException \InvalidArgumentException
     * @expectedExceptionMessage The algorithm "RS512" is not supported or does not implement SignatureInterface.
     */
    public function testSignAndLoadWithUnsupportedAlgorithm()
    {
        $signer = SignerFactory::createSigner(['RS512'], $this->getLogger());
        $verifier = VerifierFactory::createVerifier(['HS512'], $this->getLogger());

        $jws = JWSFactory::createJWS('Live long and Prosper.');
        $jws = $jws->addSignature(
            $this->getKey2(),
            ['alg' => 'RS512']
        );

        $signer->sign($jws);

        $loaded = Loader::load($jws->toJSON());

        $this->assertEquals(1, $loaded->countSignatures());
        $this->assertInstanceOf(JWSInterface::class, $loaded);
        $this->assertEquals('Live long and Prosper.', $loaded->getPayload());

        $verifier->verifyWithKeySet($loaded, $this->getSymmetricKeySet());
    }

    /**
     * @expectedException \InvalidArgumentException
     * @expectedExceptionMessage The JWS does not contain any signature.
     */
    public function testSignAndLoadWithJWSWithoutSignatures()
    {
        $verifier = VerifierFactory::createVerifier(['RS512'], $this->getLogger());
        $payload = "It\xe2\x80\x99s a dangerous business, Frodo, going out your door. You step onto the road, and if you don't keep your feet, there\xe2\x80\x99s no knowing where you might be swept off to.";
        $jws = '{"payload":"SXTigJlzIGEgZGFuZ2Vyb3VzIGJ1c2luZXNzLCBGcm9kbywgZ29pbmcgb3V0IHlvdXIgZG9vci4gWW91IHN0ZXAgb250byB0aGUgcm9hZCwgYW5kIGlmIHlvdSBkb24ndCBrZWVwIHlvdXIgZmVldCwgdGhlcmXigJlzIG5vIGtub3dpbmcgd2hlcmUgeW91IG1pZ2h0IGJlIHN3ZXB0IG9mZiB0by4","signatures":[]}';

        $loaded = Loader::load($jws);

        $this->assertEquals(0, $loaded->countSignatures());
        $this->assertInstanceOf(JWSInterface::class, $loaded);
        $this->assertEquals($payload, $loaded->getPayload());

        $verifier->verifyWithKeySet($loaded, $this->getSymmetricKeySet());
    }

    /**
     * @expectedException \InvalidArgumentException
     * @expectedExceptionMessage No "alg" parameter set in the header.
     */
    public function testSignAndLoadWithoutAlgParameterInTheHeader()
    {
        $verifier = VerifierFactory::createVerifier(['RS512'], $this->getLogger());
        $payload = "It\xe2\x80\x99s a dangerous business, Frodo, going out your door. You step onto the road, and if you don't keep your feet, there\xe2\x80\x99s no knowing where you might be swept off to.";
        $jws = 'eyJraWQiOiJiaWxiby5iYWdnaW5zQGhvYmJpdG9uLmV4YW1wbGUifQ.SXTigJlzIGEgZGFuZ2Vyb3VzIGJ1c2luZXNzLCBGcm9kbywgZ29pbmcgb3V0IHlvdXIgZG9vci4gWW91IHN0ZXAgb250byB0aGUgcm9hZCwgYW5kIGlmIHlvdSBkb24ndCBrZWVwIHlvdXIgZmVldCwgdGhlcmXigJlzIG5vIGtub3dpbmcgd2hlcmUgeW91IG1pZ2h0IGJlIHN3ZXB0IG9mZiB0by4.MRjdkly7_-oTPTS3AXP41iQIGKa80A0ZmTuV5MEaHoxnW2e5CZ5NlKtainoFmKZopdHM1O2U4mwzJdQx996ivp83xuglII7PNDi84wnB-BDkoBwA78185hX-Es4JIwmDLJK3lfWRa-XtL0RnltuYv746iYTh_qHRD68BNt1uSNCrUCTJDt5aAE6x8wW1Kt9eRo4QPocSadnHXFxnt8Is9UzpERV0ePPQdLuW3IS_de3xyIrDaLGdjluPxUAhb6L2aXic1U12podGU0KLUQSE_oI-ZnmKJ3F4uOZDnd6QZWJushZ41Axf_fcIe8u9ipH84ogoree7vjbU5y18kDquDg';

        $loaded = Loader::load($jws);

        $this->assertEquals(1, $loaded->countSignatures());
        $this->assertInstanceOf(JWSInterface::class, $loaded);
        $this->assertEquals($payload, $loaded->getPayload());

        $verifier->verifyWithKeySet($loaded, $this->getSymmetricKeySet());
    }

    public function testSignAndLoadJWKSet()
    {
        $signer = SignerFactory::createSigner(['HS512', 'RS512'], $this->getLogger());
        $verifier = VerifierFactory::createVerifier(['HS512', 'RS512']);

        $jws = JWSFactory::createJWS($this->getKeyset());
        $jws = $jws->addSignature(
            $this->getKey1(),
            ['alg' => 'HS512'],
            ['foo' => 'bar']
        );
        $jws = $jws->addSignature(
            $this->getKey2(),
            ['alg' => 'RS512']
        );

        $signer->sign($jws);

        $loaded = Loader::load($jws->toJSON());
        $this->assertEquals(2, $loaded->countSignatures());
        $this->assertInstanceOf(JWSInterface::class, $loaded);
        $this->assertEquals($this->getKeyset(), new JWKSet($loaded->getPayload()));
        $verifier->verifyWithKeySet($loaded, $this->getSymmetricKeySet());
        $verifier->verifyWithKeySet($loaded, $this->getPublicKeySet());

        $this->assertEquals('HS512', $loaded->getSignature(0)->getProtectedHeader('alg'));
        $this->assertEquals('RS512', $loaded->getSignature(1)->getProtectedHeader('alg'));
    }

    /**
     * @expectedException \InvalidArgumentException
     * @expectedExceptionMessage There is no key in the key set.
     */
    public function testKeySetIsEmpty()
    {
        $signer = SignerFactory::createSigner(['HS512', 'RS512'], $this->getLogger());
        $verifier = VerifierFactory::createVerifier(['HS512', 'RS512']);

        $jws = JWSFactory::createJWS($this->getKeyset());
        $jws = $jws->addSignature(
            $this->getKey1(),
            ['alg' => 'HS512'],
            ['foo' => 'bar']
        );
        $jws = $jws->addSignature(
            $this->getKey2(),
            ['alg' => 'RS512']
        );

        $signer->sign($jws);

        $loaded = Loader::load($jws->toJSON());
        $this->assertEquals(2, $loaded->countSignatures());
        $this->assertInstanceOf(JWSInterface::class, $loaded);
        $this->assertEquals($this->getKeyset(), new JWKSet($loaded->getPayload()));
        $verifier->verifyWithKeySet($loaded, new JWKSet());
        $verifier->verifyWithKey($loaded, new JWK(['kty' => 'EC']));
    }

    /**
     * @return \Jose\Object\JWKInterface
     */
    protected function getKey1()
    {
        $key = new JWK([
            'kty' => 'oct',
            'k'   => 'AyM1SysPpbyDfgZld3umj1qzKObwVMkoqQ-EstJQLr_T-1qS0gZH75aKtMN3Yj0iPS4hcgUuTwjAzZr1Z9CAow',
        ]);

        return $key;
    }

    /**
     * @return \Jose\Object\JWKInterface
     */
    protected function getKey2()
    {
        $key = new JWK([
            'kty'     => 'RSA',
            'use'     => 'sig',
            'key_ops' => ['sign'],
            'n'       => 'ofgWCuLjybRlzo0tZWJjNiuSfb4p4fAkd_wWJcyQoTbji9k0l8W26mPddxHmfHQp-Vaw-4qPCJrcS2mJPMEzP1Pt0Bm4d4QlL-yRT-SFd2lZS-pCgNMsD1W_YpRPEwOWvG6b32690r2jZ47soMZo9wGzjb_7OMg0LOL-bSf63kpaSHSXndS5z5rexMdbBYUsLA9e-KXBdQOS-UTo7WTBEMa2R2CapHg665xsmtdVMTBQY4uDZlxvb3qCo5ZwKh9kG4LT6_I5IhlJH7aGhyxXFvUK-DWNmoudF8NAco9_h9iaGNj8q2ethFkMLs91kzk2PAcDTW9gb54h4FRWyuXpoQ',
            'e'       => 'AQAB',
            'd'       => 'Eq5xpGnNCivDflJsRQBXHx1hdR1k6Ulwe2JZD50LpXyWPEAeP88vLNO97IjlA7_GQ5sLKMgvfTeXZx9SE-7YwVol2NXOoAJe46sui395IW_GO-pWJ1O0BkTGoVEn2bKVRUCgu-GjBVaYLU6f3l9kJfFNS3E0QbVdxzubSu3Mkqzjkn439X0M_V51gfpRLI9JYanrC4D4qAdGcopV_0ZHHzQlBjudU2QvXt4ehNYTCBr6XCLQUShb1juUO1ZdiYoFaFQT5Tw8bGUl_x_jTj3ccPDVZFD9pIuhLhBOneufuBiB4cS98l2SR_RQyGWSeWjnczT0QU91p1DhOVRuOopznQ',
            'p'       => '4BzEEOtIpmVdVEZNCqS7baC4crd0pqnRH_5IB3jw3bcxGn6QLvnEtfdUdiYrqBdss1l58BQ3KhooKeQTa9AB0Hw_Py5PJdTJNPY8cQn7ouZ2KKDcmnPGBY5t7yLc1QlQ5xHdwW1VhvKn-nXqhJTBgIPgtldC-KDV5z-y2XDwGUc',
            'q'       => 'uQPEfgmVtjL0Uyyx88GZFF1fOunH3-7cepKmtH4pxhtCoHqpWmT8YAmZxaewHgHAjLYsp1ZSe7zFYHj7C6ul7TjeLQeZD_YwD66t62wDmpe_HlB-TnBA-njbglfIsRLtXlnDzQkv5dTltRJ11BKBBypeeF6689rjcJIDEz9RWdc',
            'dp'      => 'BwKfV3Akq5_MFZDFZCnW-wzl-CCo83WoZvnLQwCTeDv8uzluRSnm71I3QCLdhrqE2e9YkxvuxdBfpT_PI7Yz-FOKnu1R6HsJeDCjn12Sk3vmAktV2zb34MCdy7cpdTh_YVr7tss2u6vneTwrA86rZtu5Mbr1C1XsmvkxHQAdYo0',
            'dq'      => 'h_96-mK1R_7glhsum81dZxjTnYynPbZpHziZjeeHcXYsXaaMwkOlODsWa7I9xXDoRwbKgB719rrmI2oKr6N3Do9U0ajaHF-NKJnwgjMd2w9cjz3_-kyNlxAr2v4IKhGNpmM5iIgOS1VZnOZ68m6_pbLBSp3nssTdlqvd0tIiTHU',
            'qi'      => 'IYd7DHOhrWvxkwPQsRM2tOgrjbcrfvtQJipd-DlcxyVuuM9sQLdgjVk2oy26F0EmpScGLq2MowX7fhd_QJQ3ydy5cY7YIBi87w93IKLEdfnbJtoOPLUW0ITrJReOgo1cq9SbsxYawBgfp_gh6A5603k2-ZQwVK0JKSHuLFkuQ3U',
        ]);

        return $key;
    }

    /**
     * @return \Jose\Object\JWKInterface
     */
    protected function getKey3()
    {
        $key = new JWK([
            'kty'     => 'EC',
            'crv'     => 'P-256',
            'use'     => 'sig',
            'key_ops' => ['sign'],
            'x'       => 'f83OJ3D2xF1Bg8vub9tLe1gHMzV76e8Tus9uPHvRVEU',
            'y'       => 'x_FEzRu9m36HLN_tue659LNpXW6pCyStikYjKIWI5a0',
            'd'       => 'jpsQnnGQmL-YBIffH1136cspYG6-0iY7X1fCE9-E9LI',
        ]);

        return $key;
    }

    /**
     * @return \Jose\Object\JWKInterface
     */
    protected function getKey4()
    {
        $key = new JWK([
            'kty'     => 'RSA',
            'alg'     => 'PS512',
            'key_ops' => ['encrypt', 'decrypt'],
            'n'       => 'ofgWCuLjybRlzo0tZWJjNiuSfb4p4fAkd_wWJcyQoTbji9k0l8W26mPddxHmfHQp-Vaw-4qPCJrcS2mJPMEzP1Pt0Bm4d4QlL-yRT-SFd2lZS-pCgNMsD1W_YpRPEwOWvG6b32690r2jZ47soMZo9wGzjb_7OMg0LOL-bSf63kpaSHSXndS5z5rexMdbBYUsLA9e-KXBdQOS-UTo7WTBEMa2R2CapHg665xsmtdVMTBQY4uDZlxvb3qCo5ZwKh9kG4LT6_I5IhlJH7aGhyxXFvUK-DWNmoudF8NAco9_h9iaGNj8q2ethFkMLs91kzk2PAcDTW9gb54h4FRWyuXpoQ',
            'e'       => 'AQAB',
            'd'       => 'Eq5xpGnNCivDflJsRQBXHx1hdR1k6Ulwe2JZD50LpXyWPEAeP88vLNO97IjlA7_GQ5sLKMgvfTeXZx9SE-7YwVol2NXOoAJe46sui395IW_GO-pWJ1O0BkTGoVEn2bKVRUCgu-GjBVaYLU6f3l9kJfFNS3E0QbVdxzubSu3Mkqzjkn439X0M_V51gfpRLI9JYanrC4D4qAdGcopV_0ZHHzQlBjudU2QvXt4ehNYTCBr6XCLQUShb1juUO1ZdiYoFaFQT5Tw8bGUl_x_jTj3ccPDVZFD9pIuhLhBOneufuBiB4cS98l2SR_RQyGWSeWjnczT0QU91p1DhOVRuOopznQ',
            'p'       => '4BzEEOtIpmVdVEZNCqS7baC4crd0pqnRH_5IB3jw3bcxGn6QLvnEtfdUdiYrqBdss1l58BQ3KhooKeQTa9AB0Hw_Py5PJdTJNPY8cQn7ouZ2KKDcmnPGBY5t7yLc1QlQ5xHdwW1VhvKn-nXqhJTBgIPgtldC-KDV5z-y2XDwGUc',
            'q'       => 'uQPEfgmVtjL0Uyyx88GZFF1fOunH3-7cepKmtH4pxhtCoHqpWmT8YAmZxaewHgHAjLYsp1ZSe7zFYHj7C6ul7TjeLQeZD_YwD66t62wDmpe_HlB-TnBA-njbglfIsRLtXlnDzQkv5dTltRJ11BKBBypeeF6689rjcJIDEz9RWdc',
            'dp'      => 'BwKfV3Akq5_MFZDFZCnW-wzl-CCo83WoZvnLQwCTeDv8uzluRSnm71I3QCLdhrqE2e9YkxvuxdBfpT_PI7Yz-FOKnu1R6HsJeDCjn12Sk3vmAktV2zb34MCdy7cpdTh_YVr7tss2u6vneTwrA86rZtu5Mbr1C1XsmvkxHQAdYo0',
            'dq'      => 'h_96-mK1R_7glhsum81dZxjTnYynPbZpHziZjeeHcXYsXaaMwkOlODsWa7I9xXDoRwbKgB719rrmI2oKr6N3Do9U0ajaHF-NKJnwgjMd2w9cjz3_-kyNlxAr2v4IKhGNpmM5iIgOS1VZnOZ68m6_pbLBSp3nssTdlqvd0tIiTHU',
            'qi'      => 'IYd7DHOhrWvxkwPQsRM2tOgrjbcrfvtQJipd-DlcxyVuuM9sQLdgjVk2oy26F0EmpScGLq2MowX7fhd_QJQ3ydy5cY7YIBi87w93IKLEdfnbJtoOPLUW0ITrJReOgo1cq9SbsxYawBgfp_gh6A5603k2-ZQwVK0JKSHuLFkuQ3U',
        ]);

        return $key;
    }

    /**
     * @return \Jose\Object\JWKInterface
     */
    protected function getKey5()
    {
        $key = new JWK([
            'kty'     => 'RSA',
            'alg'     => 'PS512',
            'use'     => 'sig',
            'n'       => 'ofgWCuLjybRlzo0tZWJjNiuSfb4p4fAkd_wWJcyQoTbji9k0l8W26mPddxHmfHQp-Vaw-4qPCJrcS2mJPMEzP1Pt0Bm4d4QlL-yRT-SFd2lZS-pCgNMsD1W_YpRPEwOWvG6b32690r2jZ47soMZo9wGzjb_7OMg0LOL-bSf63kpaSHSXndS5z5rexMdbBYUsLA9e-KXBdQOS-UTo7WTBEMa2R2CapHg665xsmtdVMTBQY4uDZlxvb3qCo5ZwKh9kG4LT6_I5IhlJH7aGhyxXFvUK-DWNmoudF8NAco9_h9iaGNj8q2ethFkMLs91kzk2PAcDTW9gb54h4FRWyuXpoQ',
            'e'       => 'AQAB',
            'd'       => 'Eq5xpGnNCivDflJsRQBXHx1hdR1k6Ulwe2JZD50LpXyWPEAeP88vLNO97IjlA7_GQ5sLKMgvfTeXZx9SE-7YwVol2NXOoAJe46sui395IW_GO-pWJ1O0BkTGoVEn2bKVRUCgu-GjBVaYLU6f3l9kJfFNS3E0QbVdxzubSu3Mkqzjkn439X0M_V51gfpRLI9JYanrC4D4qAdGcopV_0ZHHzQlBjudU2QvXt4ehNYTCBr6XCLQUShb1juUO1ZdiYoFaFQT5Tw8bGUl_x_jTj3ccPDVZFD9pIuhLhBOneufuBiB4cS98l2SR_RQyGWSeWjnczT0QU91p1DhOVRuOopznQ',
            'p'       => '4BzEEOtIpmVdVEZNCqS7baC4crd0pqnRH_5IB3jw3bcxGn6QLvnEtfdUdiYrqBdss1l58BQ3KhooKeQTa9AB0Hw_Py5PJdTJNPY8cQn7ouZ2KKDcmnPGBY5t7yLc1QlQ5xHdwW1VhvKn-nXqhJTBgIPgtldC-KDV5z-y2XDwGUc',
            'q'       => 'uQPEfgmVtjL0Uyyx88GZFF1fOunH3-7cepKmtH4pxhtCoHqpWmT8YAmZxaewHgHAjLYsp1ZSe7zFYHj7C6ul7TjeLQeZD_YwD66t62wDmpe_HlB-TnBA-njbglfIsRLtXlnDzQkv5dTltRJ11BKBBypeeF6689rjcJIDEz9RWdc',
            'dp'      => 'BwKfV3Akq5_MFZDFZCnW-wzl-CCo83WoZvnLQwCTeDv8uzluRSnm71I3QCLdhrqE2e9YkxvuxdBfpT_PI7Yz-FOKnu1R6HsJeDCjn12Sk3vmAktV2zb34MCdy7cpdTh_YVr7tss2u6vneTwrA86rZtu5Mbr1C1XsmvkxHQAdYo0',
            'dq'      => 'h_96-mK1R_7glhsum81dZxjTnYynPbZpHziZjeeHcXYsXaaMwkOlODsWa7I9xXDoRwbKgB719rrmI2oKr6N3Do9U0ajaHF-NKJnwgjMd2w9cjz3_-kyNlxAr2v4IKhGNpmM5iIgOS1VZnOZ68m6_pbLBSp3nssTdlqvd0tIiTHU',
            'qi'      => 'IYd7DHOhrWvxkwPQsRM2tOgrjbcrfvtQJipd-DlcxyVuuM9sQLdgjVk2oy26F0EmpScGLq2MowX7fhd_QJQ3ydy5cY7YIBi87w93IKLEdfnbJtoOPLUW0ITrJReOgo1cq9SbsxYawBgfp_gh6A5603k2-ZQwVK0JKSHuLFkuQ3U',
        ]);

        return $key;
    }

    /**
     * @return \Jose\Object\JWKSetInterface
     */
    protected function getKeyset()
    {
        $keyset = new JWKSet();
        $keyset = $keyset->addKey($this->getKey1());
        $keyset = $keyset->addKey($this->getKey2());

        return $keyset;
    }
}<|MERGE_RESOLUTION|>--- conflicted
+++ resolved
@@ -274,13 +274,10 @@
         $this->assertEquals('RS512', $loaded->getSignature(1)->getProtectedHeader('alg'));
     }
 
-<<<<<<< HEAD
-=======
     /**
      * @expectedException \InvalidArgumentException
      * @expectedExceptionMessage  Unable to verify the JWS.
      */
->>>>>>> cc25ca8f
     public function testSignAndLoadWithWrongKeys()
     {
         $signer = SignerFactory::createSigner(['RS512'], $this->getLogger());
