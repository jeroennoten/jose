--- conflicted
+++ resolved
@@ -495,51 +495,6 @@
         $this->assertEquals('1234', $loaded->getClaim('user_id'));
     }
 
-<<<<<<< HEAD
-    /**
-     * @expectedException \RuntimeException
-     * @expectedExceptionMessage The sender key must be set using Key Agreement or Key Agreement with Wrapping algorithms.
-     */
-    public function testEncryptWithAgreementAlgorithm()
-    {
-        $encrypter = EncrypterFactory::createEncrypter(['ECDH-ES', 'A192CBC-HS384'], ['DEF']);
-
-        $jwe = JWEFactory::createEmptyJWE(['user_id' => '1234', 'exp' => time() + 3600]);
-        $jwe = $jwe->withSharedProtectedHeaders([
-            'kid' => 'e9bc097a-ce51-4036-9562-d2ade882db0d',
-            'enc' => 'A192CBC-HS384',
-            'alg' => 'ECDH-ES',
-        ]);
-
-        $encrypter->addRecipient(
-            $jwe,
-            $this->getECDHRecipientPublicKey()
-        );
-    }
-
-    /**
-     * @expectedException \RuntimeException
-     * @expectedExceptionMessage The sender key must be set using Key Agreement or Key Agreement with Wrapping algorithms.
-     */
-    public function testEncryptWithAgreementKeyWrapAlgorithm()
-    {
-        $encrypter = EncrypterFactory::createEncrypter(['A192CBC-HS384', 'ECDH-ES+A128KW'], ['DEF']);
-
-        $jwe = JWEFactory::createEmptyJWE(['user_id' => '1234', 'exp' => time() + 3600]);
-        $jwe = $jwe->withSharedProtectedHeaders([
-            'kid' => 'e9bc097a-ce51-4036-9562-d2ade882db0d',
-            'enc' => 'A192CBC-HS384',
-            'alg' => 'ECDH-ES+A128KW',
-        ]);
-
-        $encrypter->addRecipient(
-            $jwe,
-            $this->getECDHRecipientPublicKey()
-        );
-    }
-
-=======
->>>>>>> cc25ca8f
     public function testEncryptAndLoadCompactKeyAgreementWithWrappingCompact()
     {
         $encrypter = EncrypterFactory::createEncrypter(['ECDH-ES+A256KW', 'A256CBC-HS512'], ['DEF'], new FakeLogger());
