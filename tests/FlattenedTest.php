--- conflicted
+++ resolved
@@ -9,11 +9,7 @@
  * of the MIT license.  See the LICENSE file for details.
  */
 
-<<<<<<< HEAD
 namespace SpomkyLabs\Test;
-=======
-namespace SpomkyLabs\Jose\tests;
->>>>>>> d2c5e0d6
 
 /**
  * Class FlattenedTest.
@@ -44,11 +40,7 @@
 
         $result = $loader->load('{"payload":"eyJpc3MiOiJqb2UiLA0KICJleHAiOjEzMDA4MTkzODAsDQogImh0dHA6Ly9leGFtcGxlLmNvbS9pc19yb290Ijp0cnVlfQ","protected":"eyJhbGciOiJFUzI1NiJ9","header":{"kid":"e9bc097a-ce51-4036-9562-d2ade882db0d"},"signature":"DtEhU3ljbEg8L38VWAfUAqOyKAM6-Xx-F4GawxaepmXFCgfTjDxw5djxLa8ISlSApmWQxfKTUJqPP3-Kg6NU1Q"}');
 
-<<<<<<< HEAD
-        $this->assertInstanceOf('Jose\JWSInterface', $result);
-=======
         $this->assertInstanceOf("Jose\JWSInterface", $result);
->>>>>>> d2c5e0d6
         $this->assertEquals(['iss' => 'joe', 'exp' => 1300819380, 'http://example.com/is_root' => true], $result->getPayload());
         $this->assertEquals('ES256', $result->getAlgorithm());
     }
