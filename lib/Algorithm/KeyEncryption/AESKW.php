--- conflicted
+++ resolved
@@ -12,7 +12,6 @@
 abstract class AESKW implements KeyEncryptionInterface
 {
     /**
-<<<<<<< HEAD
      *
      */
     public function __construct()
@@ -23,15 +22,10 @@
     }
 
     /**
-     * @param  JWKInterface $key
-     * @param  string       $cek
-     * @param  array        $header
-=======
      * @param JWKInterface $key
      * @param string       $cek
      * @param array        $header
      *
->>>>>>> 00d18a50
      * @return mixed
      */
     public function encryptKey(JWKInterface $key, $cek, array &$header)
