--- conflicted
+++ resolved
@@ -13,7 +13,6 @@
 abstract class PBES2AESKW implements KeyEncryptionInterface
 {
     /**
-<<<<<<< HEAD
      *
      */
     public function __construct()
@@ -27,15 +26,10 @@
     }
 
     /**
-     * @param  JWKInterface $key
-     * @param  string       $cek
-     * @param  array        $header
-=======
      * @param JWKInterface $key
      * @param string       $cek
      * @param array        $header
      *
->>>>>>> 00d18a50
      * @return mixed
      */
     public function encryptKey(JWKInterface $key, $cek, array &$header)
