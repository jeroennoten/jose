<?php

/*
 * The MIT License (MIT)
 *
 * Copyright (c) 2014-2016 Spomky-Labs
 *
 * This software may be modified and distributed under the terms
 * of the MIT license.  See the LICENSE file for details.
 */

namespace Jose\Util;

use Assert\Assertion;

final class GCM
{
    /**
     * @param string $K
     * @param string $IV
     * @param string $P
     * @param string $A
     *
     * @return array
     */
    public static function encrypt($K, $IV, $P, $A)
    {
        list($J0, $v, $a_len_padding, $H) = self::common($K, $IV, $A);

        $C = self::getGCTR($K, self::getInc(32, $J0), $P);
        $u = self::calcVector($C);
        $c_len_padding = self::addPadding($C);

        $S = self::getHash($H, $A.str_pad('', $v / 8, "\0").$C.str_pad('', $u / 8, "\0").$a_len_padding.$c_len_padding);
        $T = self::getMSB(128, self::getGCTR($K, $J0, $S));

        return [$C, $T];
    }

    /**
     * @param string $K
     * @param string $IV
     * @param string $C
     * @param string $A
     * @param string $T
     *
     * @return array
     */
    public static function decrypt($K, $IV, $C, $A, $T)
    {
        list($J0, $v, $a_len_padding, $H) = self::common($K, $IV, $A);

        $P = self::getGCTR($K, self::getInc(32, $J0), $C);

        $u = self::calcVector($C);
        $c_len_padding = self::addPadding($C);

        $S = self::getHash($H, $A.str_pad('', $v / 8, "\0").$C.str_pad('', $u / 8, "\0").$a_len_padding.$c_len_padding);
        $T1 = self::getMSB(self::getLength($T), self::getGCTR($K, $J0, $S));
        $result = strcmp($T, $T1);
        Assertion::eq($result, 0, 'Unable to decrypt or to verify the tag.');

        return $P;
    }

    private static function common($K, $IV, $A)
    {
        $key_length = mb_strlen($K, '8bit') * 8;
        Assertion::inArray($key_length, [128, 192, 256], 'Bad key length.');

<<<<<<< HEAD
        $H = openssl_encrypt(str_repeat("\0", 16), 'aes-'.(strlen($K) * 8).'-ecb', $K, OPENSSL_NO_PADDING | OPENSSL_RAW_DATA); //---
=======
        $H = openssl_encrypt(str_repeat("\0", 16), 'aes-'.($key_length).'-ecb', $K, OPENSSL_NO_PADDING | OPENSSL_RAW_DATA); //---
>>>>>>> cc25ca8f
        $iv_len = self::getLength($IV);

        if ($iv_len == 96) {
            $J0 = $IV.pack('H*', '00000001');
        } else {
            $s = self::calcVector($IV);
            Assertion::eq(($s + 64) % 8, 0, 'Unable to decrypt or to verify the tag.');

            $packed_iv_len = pack('N', $iv_len);
            $iv_len_padding = str_pad($packed_iv_len, 8, "\0", STR_PAD_LEFT);
            $hash_X = $IV.str_pad('', ($s + 64) / 8, "\0").$iv_len_padding;
            $J0 = self::getHash($H, $hash_X);
        }
        $v = self::calcVector($A);
        $a_len_padding = self::addPadding($A);

        return [$J0, $v, $a_len_padding, $H];
    }

    /**
     * @param string $value
     *
     * @return int
     */
    private static function calcVector($value)
    {
        return (128 * ceil(self::getLength($value) / 128)) - self::getLength($value);
    }

    /**
     * @param string $value
     *
     * @return string
     */
    private static function addPadding($value)
    {
        return str_pad(pack('N', self::getLength($value)), 8, "\0", STR_PAD_LEFT);
    }

    /**
     * @param string $x
     *
     * @return int
     */
    private static function getLength($x)
    {
        return mb_strlen($x, '8bit') * 8;
    }

    /**
     * @param int $num_bits
     * @param int $x
     *
     * @return string
     */
    private static function getMSB($num_bits, $x)
    {
        $num_bytes = $num_bits / 8;

        return mb_substr($x, 0, $num_bytes, '8bit');
    }

    /**
     * @param int $num_bits
     * @param int $x
     *
     * @return string
     */
    private static function getLSB($num_bits, $x)
    {
        $num_bytes = ($num_bits / 8);

        return mb_substr($x, -$num_bytes, null, '8bit');
    }

    /**
     * @param int $s_bits
     * @param int $x
     *
     * @return string
     */
    private static function getInc($s_bits, $x)
    {
        $lsb = self::getLSB($s_bits, $x);
        $X = self::toUInt32Bits($lsb) + 1;
        $res = self::getMSB(self::getLength($x) - $s_bits, $x).pack('N', $X);

        return $res;
    }

    /**
     * @param string $bin
     *
     * @return mixed
     */
    private static function toUInt32Bits($bin)
    {
        // $bin is the binary 32-bit BE string that represents the integer
        $int_size = 4;
        if ($int_size <= 4) {
            list(, $h, $l) = unpack('n*', $bin);

            return $l + ($h * 0x010000);
        } else {
            list(, $int) = unpack('N', $bin);

            return $int;
        }
    }

    /**
     * @param $X
     * @param $Y
     *
     * @return string
     */
    private static function getProduct($X, $Y)
    {
        $R = pack('H*', 'E1').str_pad('', 15, "\0");
        $Z = str_pad('', 16, "\0");
        $V = $Y;

        $parts = str_split($X, 4);
        $x = sprintf('%032b%032b%032b%032b', self::toUInt32Bits($parts[0]), self::toUInt32Bits($parts[1]), self::toUInt32Bits($parts[2]), self::toUInt32Bits($parts[3]));
        $lsb_mask = "\1";
        for ($i = 0; $i < 128; $i++) {
            if ($x[$i]) {
                $Z = self::getBitXor($Z, $V);
            }
            $lsb_8 = mb_substr($V, -1, null, '8bit');
            if (ord($lsb_8 & $lsb_mask)) {
                $V = self::getBitXor(self::shiftStringToRight($V), $R);
            } else {
                $V = self::shiftStringToRight($V);
            }
        }

        return $Z;
    }

    /**
     * @param string $input
     *
     * @return string
     */
    private static function shiftStringToRight($input)
    {
        $width = 4;
        $parts = array_map('self::toUInt32Bits', str_split($input, $width));
        $runs = count($parts);

        for ($i = $runs - 1; $i >= 0; $i--) {
            if ($i) {
                $lsb1 = $parts[$i - 1] & 0x00000001;
                if ($lsb1) {
                    $parts[$i] = ($parts[$i] >> 1) | 0x80000000;
                    $parts[$i] = pack('N', $parts[$i]);
                    continue;
                }
            }
            $parts[$i] = ($parts[$i] >> 1) & 0x7FFFFFFF; // get rid of sign bit
            $parts[$i] = pack('N', $parts[$i]);
        }
        $res = implode('', $parts);

        return $res;
    }

    /**
     * @param string $H
     * @param string $X
     *
     * @return mixed
     */
    private static function getHash($H, $X)
    {
        $Y = [];
        $Y[0] = str_pad('', 16, "\0");
        $num_blocks = (int) (mb_strlen($X, '8bit') / 16);
        for ($i = 1; $i <= $num_blocks; $i++) {
            $Y[$i] = self::getProduct(self::getBitXor($Y[$i - 1], mb_substr($X, ($i - 1) * 16, 16, '8bit')), $H);
        }

        return $Y[$num_blocks];
    }

    /**
     * @param string $K
     * @param string $ICB
     * @param string $X
     *
     * @return null|string
     */
    private static function getGCTR($K, $ICB, $X)
    {
        if ($X == '') {
            return '';
        }

        $n = (int) ceil(self::getLength($X) / 128);
        $CB = [];
        $Y = [];
        $CB[1] = $ICB;
        for ($i = 2; $i <= $n; $i++) {
            $CB[$i] = self::getInc(32, $CB[$i - 1]);
        }
        $key_length = strlen($K) * 8;
        $mode = 'aes-'.($key_length).'-ecb';
        for ($i = 1; $i < $n; $i++) {
<<<<<<< HEAD
            $C = openssl_encrypt($CB[$i], 'aes-'.(strlen($K) * 8).'-ecb', $K, OPENSSL_NO_PADDING | OPENSSL_RAW_DATA);
            $Y[$i] = self::getBitXor(substr($X, ($i - 1) * 16, 16), $C);
        }

        $Xn = substr($X, ($n - 1) * 16);
        $C = openssl_encrypt($CB[$n], 'aes-'.(strlen($K) * 8).'-ecb', $K, OPENSSL_NO_PADDING | OPENSSL_RAW_DATA);
=======
            $C = openssl_encrypt($CB[$i], $mode, $K, OPENSSL_NO_PADDING | OPENSSL_RAW_DATA);
            $Y[$i] = self::getBitXor(mb_substr($X, ($i - 1) * 16, 16, '8bit'), $C);
        }

        $Xn = mb_substr($X, ($n - 1) * 16, null, '8bit');
        $C = openssl_encrypt($CB[$n], $mode, $K, OPENSSL_NO_PADDING | OPENSSL_RAW_DATA);
>>>>>>> cc25ca8f
        $Y[$n] = self::getBitXor($Xn, self::getMSB(self::getLength($Xn), $C));

        return implode('', $Y);
    }

    /**
     * @param string $o1
     * @param string $o2
     *
     * @return string
     */
    private static function getBitXor($o1, $o2)
    {
        $xorWidth = PHP_INT_SIZE;
        $o1 = str_split($o1, $xorWidth);
        $o2 = str_split($o2, $xorWidth);
        $res = '';
        $runs = count($o1);
        for ($i = 0; $i < $runs; $i++) {
            $res .= $o1[$i] ^ $o2[$i];
        }

        return $res;
    }
}<|MERGE_RESOLUTION|>--- conflicted
+++ resolved
@@ -68,11 +68,7 @@
         $key_length = mb_strlen($K, '8bit') * 8;
         Assertion::inArray($key_length, [128, 192, 256], 'Bad key length.');
 
-<<<<<<< HEAD
-        $H = openssl_encrypt(str_repeat("\0", 16), 'aes-'.(strlen($K) * 8).'-ecb', $K, OPENSSL_NO_PADDING | OPENSSL_RAW_DATA); //---
-=======
         $H = openssl_encrypt(str_repeat("\0", 16), 'aes-'.($key_length).'-ecb', $K, OPENSSL_NO_PADDING | OPENSSL_RAW_DATA); //---
->>>>>>> cc25ca8f
         $iv_len = self::getLength($IV);
 
         if ($iv_len == 96) {
@@ -282,21 +278,12 @@
         $key_length = strlen($K) * 8;
         $mode = 'aes-'.($key_length).'-ecb';
         for ($i = 1; $i < $n; $i++) {
-<<<<<<< HEAD
-            $C = openssl_encrypt($CB[$i], 'aes-'.(strlen($K) * 8).'-ecb', $K, OPENSSL_NO_PADDING | OPENSSL_RAW_DATA);
-            $Y[$i] = self::getBitXor(substr($X, ($i - 1) * 16, 16), $C);
-        }
-
-        $Xn = substr($X, ($n - 1) * 16);
-        $C = openssl_encrypt($CB[$n], 'aes-'.(strlen($K) * 8).'-ecb', $K, OPENSSL_NO_PADDING | OPENSSL_RAW_DATA);
-=======
             $C = openssl_encrypt($CB[$i], $mode, $K, OPENSSL_NO_PADDING | OPENSSL_RAW_DATA);
             $Y[$i] = self::getBitXor(mb_substr($X, ($i - 1) * 16, 16, '8bit'), $C);
         }
 
         $Xn = mb_substr($X, ($n - 1) * 16, null, '8bit');
         $C = openssl_encrypt($CB[$n], $mode, $K, OPENSSL_NO_PADDING | OPENSSL_RAW_DATA);
->>>>>>> cc25ca8f
         $Y[$n] = self::getBitXor($Xn, self::getMSB(self::getLength($Xn), $C));
 
         return implode('', $Y);
