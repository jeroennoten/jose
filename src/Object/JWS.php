<?php

/*
 * The MIT License (MIT)
 *
 * Copyright (c) 2014-2016 Spomky-Labs
 *
 * This software may be modified and distributed under the terms
 * of the MIT license.  See the LICENSE file for details.
 */

namespace Jose\Object;

use Base64Url\Base64Url;

/**
 * Class JWS.
 */
final class JWS implements JWSInterface
{
    use JWT;

    /**
     * @var \Jose\Object\SignatureInterface[]
     */
    private $signatures = [];

    /**
     * {@inheritdoc}
     */
    public function getEncodedPayload()
    {
        return is_string($this->getPayload()) ? Base64Url::encode($this->getPayload()) : null;
    }

    /**
     * {@inheritdoc}
     */
    public function getSignatures()
    {
        return $this->signatures;
    }

    /**
     * {@inheritdoc}
     */
    public function getSignature($id)
    {
        if (isset($this->signatures[$id])) {

            return $this->signatures[$id];
        }
        throw new \InvalidArgumentException('The signature does not exist.');
    }

    /**
     * {@inheritdoc}
     */
    public function addSignature(SignatureInterface $signature)
    {
        $jws = clone $this;
        $jws->signatures[] = $signature;

        return $jws;
    }

    /**
     * {@inheritdoc}
     */
    public function countSignatures()
    {
        return count($this->signatures);
    }

    /**
     * {@inheritdoc}
     */
    public function toCompactJSON($id)
    {
        $signature = $this->getSignature($id);

        if (!empty($signature->getHeaders())) {
            throw new \InvalidArgumentException('The signature contains unprotected headers and cannot be converted into compact JSON');
        }

        return sprintf(
            '%s.%s.%s',
            $signature->getEncodedProtectedHeaders(),
            $this->getEncodedPayload(),
            Base64Url::encode($signature->getSignature())
        );
    }

    /**
     * {@inheritdoc}
     */
    public function toFlattenedJSON($id)
    {
        $signature = $this->getSignature($id);

        $data = [];
        $values = [
<<<<<<< HEAD
            'payload' => $this->getEncodedPayload(),
            'protected' => $signature->getEncodedProtectedHeaders(),
            'header' => $signature->getHeaders(),
=======
            'payload'   => $this->getEncodedPayload(),
            'protected' => $this->signatures[$signature]->getEncodedProtectedHeaders(),
            'header'    => $this->signatures[$signature]->getHeaders(),
>>>>>>> 45cd5b4f
        ];

        foreach ($values as $key => $value) {
            if (!empty($value)) {
                $data[$key] = $value;
            }
        }
        $data['signature'] = Base64Url::encode($signature->getSignature());

        return json_encode($data);
    }

    /**
     * {@inheritdoc}
     */
    public function toJSON()
    {
        if (0 === $this->countSignatures()) {
            throw new \BadMethodCallException('No signature.');
        }

        $data = [];
        if (!empty($this->getEncodedPayload())) {
            $data['payload'] = $this->getEncodedPayload();
        }

        $data['signatures'] = [];
        foreach ($this->getSignatures() as $signature) {
<<<<<<< HEAD

            $tmp = ['signature' => Base64Url::encode($signature->getSignature())];
=======
            $tmp = ['signature' => $signature->getSignature()];
>>>>>>> 45cd5b4f
            $values = [
                'protected' => $signature->getEncodedProtectedHeaders(),
                'header'    => $signature->getHeaders(),
            ];

            foreach ($values as $key => $value) {
                if (!empty($value)) {
                    $tmp[$key] = $value;
                }
            }
            $data['signatures'][] = $tmp;
        }

        return json_encode($data);
    }
}<|MERGE_RESOLUTION|>--- conflicted
+++ resolved
@@ -100,15 +100,9 @@
 
         $data = [];
         $values = [
-<<<<<<< HEAD
             'payload' => $this->getEncodedPayload(),
             'protected' => $signature->getEncodedProtectedHeaders(),
             'header' => $signature->getHeaders(),
-=======
-            'payload'   => $this->getEncodedPayload(),
-            'protected' => $this->signatures[$signature]->getEncodedProtectedHeaders(),
-            'header'    => $this->signatures[$signature]->getHeaders(),
->>>>>>> 45cd5b4f
         ];
 
         foreach ($values as $key => $value) {
@@ -137,12 +131,8 @@
 
         $data['signatures'] = [];
         foreach ($this->getSignatures() as $signature) {
-<<<<<<< HEAD
 
             $tmp = ['signature' => Base64Url::encode($signature->getSignature())];
-=======
-            $tmp = ['signature' => $signature->getSignature()];
->>>>>>> 45cd5b4f
             $values = [
                 'protected' => $signature->getEncodedProtectedHeaders(),
                 'header'    => $signature->getHeaders(),
